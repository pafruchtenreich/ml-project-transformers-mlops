--- conflicted
+++ resolved
@@ -1,13 +1,10 @@
-<<<<<<< HEAD
 # import torch
 from pathlib import Path
 
 from fastapi import FastAPI, Form, HTTPException, Request
 from fastapi.templating import Jinja2Templates
-=======
+
 # Third-party libraries
-from fastapi import FastAPI, HTTPException
->>>>>>> d5464416
 from transformers import BartTokenizer
 
 # Internal modules
